--- conflicted
+++ resolved
@@ -226,16 +226,7 @@
                         state__in=PostInteractionStates.group_active(),
                     )
                 except MultipleObjectsReturned as exc:
-<<<<<<< HEAD
-                    logging.exception(
-                        exc,
-                        extras={
-                            "post": post,
-                        },
-                    )
-=======
                     logging.exception("%s on %s", exc, object_uri)
->>>>>>> ad91693f
                     pass
                 except Post.DoesNotExist:
                     # ignore 404s...
